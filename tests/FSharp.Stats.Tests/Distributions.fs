--- conflicted
+++ resolved
@@ -812,7 +812,6 @@
 
    
     ]
-<<<<<<< HEAD
 
 [<Tests>]
 let FDistributionTests =
@@ -1109,7 +1108,7 @@
 
 
     ]
-=======
+
 let binomialTests =
     // TestCases from R: library(chi) function: dchi(x, dof)
 
@@ -1308,5 +1307,4 @@
                 (testCase=r_value)
                 ("50 of 100 binominal values yields not a comparable similarity")
                       
-    ] 
->>>>>>> 895882f5
+    ] 
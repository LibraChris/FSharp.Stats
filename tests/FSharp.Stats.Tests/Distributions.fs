--- conflicted
+++ resolved
@@ -433,8 +433,6 @@
             Expect.floatClose Accuracy.veryHigh 0.001451989663439 pdfs.[2] "Should be equal"        
     ]
 
-<<<<<<< HEAD
-=======
 [<Tests>]
 let hypergeometricTests =   
 
@@ -814,7 +812,6 @@
 
    
     ]
->>>>>>> 8d03e0f3
 
 [<Tests>]
 let FDistributionTests =

<<<<<<< HEAD
﻿<?xml version="1.0" encoding="utf-8"?>
<Project Sdk="Microsoft.NET.Sdk">
  <PropertyGroup>
    <TargetFramework>net461</TargetFramework>
  </PropertyGroup>
  <ItemGroup>
    <Compile Include="Tests.fs" />
=======
<?xml version="1.0" encoding="utf-8"?>
<Project Sdk="Microsoft.NET.Sdk" ToolsVersion="15.0" xmlns="http://schemas.microsoft.com/developer/msbuild/2003">
  <PropertyGroup>
    <TargetFrameworks>netcoreapp2.0;net461</TargetFrameworks>
    <ProjectGuid>12cff99c-5660-42fe-9370-9085a6558f16</ProjectGuid>
    <RootNamespace>FSharp.Stats.Tests</RootNamespace>
    <AssemblyName>FSharp.Stats.Tests</AssemblyName>
    <DebugType>portable</DebugType>
    <AutoGenerateBindingRedirects>true</AutoGenerateBindingRedirects>
  </PropertyGroup>

  <ItemGroup>
    <Compile Include="Tests.fs" />
    <Content Include="App.config" />
  </ItemGroup>
  <ItemGroup>
    <ProjectReference Include="..\..\src\FSharp.Stats\FSharp.Stats.fsproj" />
>>>>>>> 081aa8bb
  </ItemGroup>
  <Import Project="..\..\.paket\Paket.Restore.targets" />
</Project><|MERGE_RESOLUTION|>--- conflicted
+++ resolved
@@ -1,4 +1,3 @@
-<<<<<<< HEAD
 ﻿<?xml version="1.0" encoding="utf-8"?>
 <Project Sdk="Microsoft.NET.Sdk">
   <PropertyGroup>
@@ -6,7 +5,9 @@
   </PropertyGroup>
   <ItemGroup>
     <Compile Include="Tests.fs" />
-=======
+  </ItemGroup>
+  <Import Project="..\..\.paket\Paket.Restore.targets" />
+</Project>
 <?xml version="1.0" encoding="utf-8"?>
 <Project Sdk="Microsoft.NET.Sdk" ToolsVersion="15.0" xmlns="http://schemas.microsoft.com/developer/msbuild/2003">
   <PropertyGroup>
@@ -24,7 +25,6 @@
   </ItemGroup>
   <ItemGroup>
     <ProjectReference Include="..\..\src\FSharp.Stats\FSharp.Stats.fsproj" />
->>>>>>> 081aa8bb
   </ItemGroup>
   <Import Project="..\..\.paket\Paket.Restore.targets" />
 </Project>
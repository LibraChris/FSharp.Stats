--- conflicted
+++ resolved
@@ -37,15 +37,6 @@
                     if (v1[i] <> v2[i]) then dist <- dist + 1
             dist
         
-        /// <summary>Euclidean distance between 2 vectors</summary>
-        /// <remarks></remarks>
-        /// <param name="v1"></param>
-        /// <param name="v2"></param>
-        /// <returns></returns>
-        /// <example>
-        /// <code>
-        /// </code>
-        /// </example>
         let inline euclidean (v1:Vector<'a>) (v2:Vector<'a>) = 
             let dim = min v1.Length v2.Length
             let mutable dist = LanguagePrimitives.GenericZero< 'a > 
@@ -249,19 +240,6 @@
                     dist <- dist + System.Math.Abs x
             dist
 
-<<<<<<< HEAD
-        
-
-    /// <summary>Euclidean distance of two coordinate sequences</summary>
-    /// <remarks></remarks>
-    /// <param name="s1"></param>
-    /// <param name="s2"></param>
-    /// <returns></returns>
-    /// <example>
-    /// <code>
-    /// </code>
-    /// </example>
-=======
     /// <summary>Calculates Hamming distance of two coordinate items</summary>
     /// <remarks>Note, distance between Nan and Nan is equal to 1</remarks>
     /// <param name="s1">first sequence</param>
@@ -285,8 +263,15 @@
             |> Seq.filter (fun (c1, c2) -> c1 <> c2)
             |> Seq.length
     
-    /// Euclidean distance of two coordinate sequences
->>>>>>> 1e680b11
+    /// <summary>Euclidean distance of two coordinate sequences</summary>
+    /// <remarks></remarks>
+    /// <param name="s1"></param>
+    /// <param name="s2"></param>
+    /// <returns></returns>
+    /// <example>
+    /// <code>
+    /// </code>
+    /// </example>
     let inline euclidean (s1:seq<'a>) (s2:seq<'a>) = 
         Seq.zip s1 s2
         |> Seq.fold (fun acc (c1,c2) -> 

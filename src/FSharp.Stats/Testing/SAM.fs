--- conflicted
+++ resolved
@@ -210,24 +210,14 @@
             |> Array.partition (fun (dis,deis,delta) -> deis >= 0.)
          //monoton increase ups (inplace)
         for i=1 to ups.Length-1 do
-<<<<<<< HEAD
             if getDelta ups.[i] < getDelta ups.[i-1] then
                 ups.[i] <- replaceDeltaAbs ups.[i] ups.[i-1]
-
-=======
-            if getDelta ups.[i] >= getDelta ups.[i-1] then
-                ups.[i] <- replaceDelta ups.[i] ups.[i-1]
->>>>>>> e09778c7
+                
         // monoton increase los (inplace)
         let los= los'|> Array.map (fun (a,b,c) -> a,b, abs c)
         for i=1 to los.Length-1 do
-<<<<<<< HEAD
             if getDelta los.[i] > getDelta los.[i-1] then
                 los.[i] <- replaceDeltaAbs los.[i] los.[i-1]
-=======
-            if getDelta los.[i] <= getDelta los.[i-1] then
-                los.[i] <- replaceDelta ups.[i] ups.[i-1]
->>>>>>> e09778c7
         // find the matching cutoffs
         let cuts set1 set2=
             set1

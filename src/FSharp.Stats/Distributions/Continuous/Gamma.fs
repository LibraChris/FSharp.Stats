﻿namespace FSharp.Stats.Distributions.Continuous

open System
open FSharp.Stats
open FSharp.Stats.Distributions
open FSharp.Stats.Ops


// ######
// Gamma distribution
// ######
    
/// Gamma distribution
/// Sampling implementation based on:
///     "A Simple Method for Generating Gamma Variables" - Marsaglia & Tsang
///     ACM Transactions on Mathematical Software, Vol. 26, No. 3, September 2000, Pages 363-372.

/// alpha = shape (k) 
/// beta  = scale || 1 / rate (θ)
//  init(theta, k)
type Gamma =

    // Gamma distribution helper functions.
    static member CheckParam alpha beta = 
        if alpha <= 0.0 || beta <= 0.0 then 
            failwith "Gamma distribution should be parametrized by alpha > 0.0, beta > 0.0."

    /// <summary>Computes the mode.</summary>
    /// <remarks></remarks>
    /// <param name="alpha"></param>
    /// <param name="beta"></param>
    /// <returns></returns>
    /// <example>
    /// <code>
    /// </code>
    /// </example>
    static member Mode alpha beta =
        Gamma.CheckParam alpha beta
        if Double.IsPositiveInfinity(beta) then
            0.
        elif (alpha=0 && beta =0) then
            nan
        else
            (alpha - 1.) / beta 
            //2./sqrt alpha


    /// <summary>Computes the mean.</summary>
    /// <remarks></remarks>
    /// <param name="alpha"></param>
    /// <param name="beta"></param>
    /// <returns></returns>
    /// <example>
    /// <code>
    /// </code>
    /// </example>
    static member Mean alpha beta =
        Gamma.CheckParam alpha beta
        alpha * beta
        
    /// <summary>Computes the variance.</summary>
    /// <remarks></remarks>
    /// <param name="alpha"></param>
    /// <param name="beta"></param>
    /// <returns></returns>
    /// <example>
    /// <code>
    /// </code>
    /// </example>
    static member Variance alpha beta =
        Gamma.CheckParam alpha beta
        alpha * (beta * beta)
        
    /// <summary>Computes the standard deviation.</summary>
    /// <remarks></remarks>
    /// <param name="alpha"></param>
    /// <param name="beta"></param>
    /// <returns></returns>
    /// <example>
    /// <code>
    /// </code>
    /// </example>
    static member StandardDeviation alpha beta =
        sqrt (Gamma.Variance alpha beta)
        
    /// <summary>Produces a random sample using the current random number generator (from GetSampleGenerator()).</summary>
    /// <remarks></remarks>
    /// <param name="alpha"></param>
    /// <param name="beta"></param>
    /// <returns></returns>
    /// <example>
    /// <code>
    /// </code>
    /// </example>
    static member SampleUnchecked alpha beta = 
        // Source: fsmathtools (same in MN)
        let mutable a = alpha
        // Fix when alpha is less than one.
        let alphafix =
            if alpha < 1.0 then
                a <- alpha + 1.0
                (Random.rndgen.NextFloat() ** (1.0 / alpha))
            else
                1.0
        let d = a - 1.0 / 3.0
        let c = 1.0 / sqrt(9.0 * d)
        let rec gammaSample () =
            let mutable x = Normal.SampleUnchecked 0.0 1.0
            let mutable v = 1.0 + c * x
            while v <= 0.0 do
                x <- Normal.SampleUnchecked 0.0 1.0
                v <- 1.0 + c * x
            v <- v * v * v
            let u = Random.rndgen.NextFloat()
            x <- x * x
            if u < 1.0 - 0.0331 * x * x then
                d * v
            elif (log u) < 0.5 * x + d * (1.0 - v + (log v)) then
                d * v
            else gammaSample()
        alphafix * gammaSample() * beta

    /// <summary>Produces a random sample using the current random number generator (from GetSampleGenerator()).</summary>
    /// <remarks></remarks>
    /// <param name="alpha"></param>
    /// <param name="beta"></param>
    /// <returns></returns>
    /// <example>
    /// <code>
    /// </code>
    /// </example>
    static member Sample alpha beta = 
        // Source: fsmathtools (same in MN)
        Gamma.CheckParam alpha beta
        Gamma.SampleUnchecked alpha beta
        
    /// <summary>Computes the probability density function.</summary>
    /// <remarks></remarks>
    /// <param name="alpha"></param>
    /// <param name="beta"></param>
    /// <param name="x"></param>
    /// <returns></returns>
    /// <example>
    /// <code>
    /// </code>
    /// </example>
    static member PDF alpha beta x = 
        Gamma.CheckParam alpha beta
        match alpha,beta with
        | 0., 0. -> infNeg
        | a , b when isPosInf(b) -> if a = x then infinity else 0. 
        | 1., _ -> beta * exp(-beta*x)
        | _ -> Gamma.PDFLn alpha beta x |> exp
       
    /// <summary>Computes the log probability density function.</summary>
    /// <remarks></remarks>
    /// <param name="alpha"></param>
    /// <param name="beta"></param>
    /// <param name="x"></param>
    /// <returns></returns>
    /// <example>
    /// <code>
    /// </code>
    /// </example>
    static member PDFLn alpha beta x = 
        Gamma.CheckParam alpha beta
        //shape rate
        match alpha,beta with
        | 0., 0. -> 0.
        | a , b when isPosInf(b) -> if a = x then infinity else infNeg 
        | 1., _ -> log(beta) * (-beta*x)
        | _     -> (alpha - 1.) * log(x) - x / beta - (alpha * log(beta)
                    + SpecialFunctions.Gamma.gammaLn(alpha)) 
                    
    /// <summary>Computes the cumulative distribution function.</summary>
    /// <remarks></remarks>
    /// <param name="alpha"></param>
    /// <param name="beta"></param>
    /// <param name="x"></param>
    /// <returns></returns>
    /// <example>
    /// <code>
    /// </code>
    /// </example>
    static member CDF alpha beta x =
        Gamma.CheckParam alpha beta
        if alpha = 0.0 && beta = 0.0 then 
            0.0
        else 
            SpecialFunctions.Gamma.lowerIncompleteRegularized alpha (x / beta)
            
    /// <summary>Computes the inverse cumulative distribution function (quantile function).</summary>
    /// <remarks></remarks>
    /// <param name="alpha"></param>
    /// <param name="beta"></param>
    /// <param name="x"></param>
    /// <returns></returns>
    /// <example>
    /// <code>
    /// </code>
    /// </example>
    static member InvCDF alpha beta x =
        Gamma.CheckParam alpha beta
        failwithf "not implemented yet"

    /// Fits the underlying distribution to a given set of observations.
    static member Fit(observations:float[],?maxIter,?tolerance) =
        let maxIter = defaultArg maxIter 10000
        let tol     = defaultArg tolerance 1e-8
            
        let lnSum = observations |> Seq.sumBy (log)
        let mean = observations |> Seq.average

        let s = log(mean) - lnSum / float observations.Length

        if (Double.IsNaN(s)) then
            raise (ArgumentException("Observation vector contains negative values.", "observations"))
    
        // initial approximation
        let alpha' = (3. - s + Math.Sqrt((s - 3.) * (s - 3.) + 24. * s)) / (12. * s)  

        let rec newtonRaphson iter state =
            if iter < maxIter && (true) then
                let num = Math.Log(state) - SpecialFunctions.Gamma.digamma(state) - s
                let den = (1. / state) - SpecialFunctions.Gamma.trigamma(state)
                let state' = state - num / den
                if (abs (state' - state) > tol ) then
                    newtonRaphson (iter+1) (state')
                else
                    state
            else
                state    

        let alpha = newtonRaphson 0 alpha' 

        (alpha, (mean / alpha) ) 
            
    /// <summary>
    ///   Estimates a new Gamma distribution from a given set of observations.
    /// </summary>
    static member Estimate(observations:float[],?maxIter,?tolerance) =
        let maxIter = defaultArg maxIter 10000
        let tol     = defaultArg tolerance 1e-8    
        let alpha,beta = Gamma.Fit(observations,maxIter,tol)
        Gamma.Init alpha beta 

<<<<<<< HEAD
    /// <summary>Returns the support of the exponential distribution: [0, Positive Infinity).</summary>
    /// <remarks></remarks>
    /// <param name="alpha"></param>
    /// <param name="beta"></param>
    /// <returns></returns>
    /// <example>
    /// <code>
    /// </code>
    /// </example>
=======
    /// Returns the support of the gamma distribution: (0, Positive Infinity).
>>>>>>> 1e680b11
    static member Support alpha beta =
        Gamma.CheckParam alpha beta
        Interval.CreateOpen<float>(0.0, Double.PositiveInfinity)

    /// <summary>A string representation of the distribution.</summary>
    /// <remarks></remarks>
    /// <param name="alpha"></param>
    /// <param name="beta"></param>
    /// <returns></returns>
    /// <example>
    /// <code>
    /// </code>
    /// </example>
    static member ToString alpha beta = 
        sprintf "Gamma(α = %f, β = %f)" alpha beta

    /// <summary>Initializes a Gamma distribution<br />alpha = shape (k) <br />beta  = scale || 1 / rate (θ)</summary>
    /// <remarks></remarks>
    /// <param name="alpha"></param>
    /// <param name="beta"></param>
    /// <returns></returns>
    /// <example>
    /// <code>
    /// </code>
    /// </example>
    static member Init alpha beta =
        { new ContinuousDistribution<float,float> with            
            member d.Mean              = Gamma.Mean alpha beta
            member d.StandardDeviation = Gamma.StandardDeviation alpha beta   
            member d.Variance          = Gamma.Variance alpha beta
            member d.CDF x             = Gamma.CDF alpha beta x
            member d.InvCDF x          = Gamma.InvCDF alpha beta x

            member d.Mode              = Gamma.Mode alpha beta
            member d.Sample ()         = Gamma.Sample alpha beta
            member d.PDF x             = Gamma.PDF alpha beta x           
            member d.Parameters        = DistributionParameters.Gamma {Alpha=alpha; Beta=beta}
            
            override d.ToString()  = Gamma.ToString alpha beta
        }

    /// <summary>Initializes a Gamma distribution<br />alpha = shape (k) <br />beta  = scale || 1 / rate (θ)</summary>
    /// <remarks></remarks>
    /// <param name="shape"></param>
    /// <param name="rate"></param>
    /// <returns></returns>
    /// <example>
    /// <code>
    /// </code>
    /// </example>
    static member FromRate shape rate =
        let alpha = shape
        let beta = 1. / rate 
        Gamma.Init alpha beta

    /// <summary>Initializes a Gamma distribution<br />alpha = shape (k) <br />beta  = scale || 1 / rate (θ)</summary>
    /// <remarks></remarks>
    /// <param name="alpha"></param>
    /// <param name="mean"></param>
    /// <returns></returns>
    /// <example>
    /// <code>
    /// </code>
    /// </example>
    static member FromMean alpha mean =
        Gamma.Init alpha (mean / alpha)<|MERGE_RESOLUTION|>--- conflicted
+++ resolved
@@ -244,19 +244,15 @@
         let alpha,beta = Gamma.Fit(observations,maxIter,tol)
         Gamma.Init alpha beta 
 
-<<<<<<< HEAD
-    /// <summary>Returns the support of the exponential distribution: [0, Positive Infinity).</summary>
-    /// <remarks></remarks>
-    /// <param name="alpha"></param>
-    /// <param name="beta"></param>
-    /// <returns></returns>
-    /// <example>
-    /// <code>
-    /// </code>
-    /// </example>
-=======
-    /// Returns the support of the gamma distribution: (0, Positive Infinity).
->>>>>>> 1e680b11
+    /// <summary>Returns the support of the gamma distribution: [0, Positive Infinity).</summary>
+    /// <remarks></remarks>
+    /// <param name="alpha"></param>
+    /// <param name="beta"></param>
+    /// <returns></returns>
+    /// <example>
+    /// <code>
+    /// </code>
+    /// </example>
     static member Support alpha beta =
         Gamma.CheckParam alpha beta
         Interval.CreateOpen<float>(0.0, Double.PositiveInfinity)

--- conflicted
+++ resolved
@@ -59,11 +59,8 @@
 		docs\Matrix_Vector.fsx = docs\Matrix_Vector.fsx
 		docs\NuGet.config = docs\NuGet.config
 		docs\Rank.fsx = docs\Rank.fsx
-<<<<<<< HEAD
 		docs\Signal.fsx = docs\Signal.fsx
-=======
 		docs\ML.fsx = docs\ML.fsx
->>>>>>> d0fbe245
 		docs\Testing.fsx = docs\Testing.fsx
 		docs\_template.html = docs\_template.html
 		docs\_template.ipynb = docs\_template.ipynb
